#!/usr/bin/env node

const { spawn, spawnSync } = require("child_process");
const fs = require("fs");
const path = require("path");
const prettier = require("prettier");

const print = require("../src/print");
const nodes = require("../src/nodes");
const escapePattern = require("../src/escapePattern");

const expectedMinitestFiles = [
  "alias.rb",
  "binary.rb",
<<<<<<< HEAD
  "numbers.rb",
=======
  "kwargs.rb",
>>>>>>> e090c826
  "regexp.rb"
];

const expectedUnhandledNodes = [
  "arg_ambiguous",
  "args_add",
  "args_new",
  "heredoc_dedent",
  "magic_comment",
  "mlhs_add",
  "mlhs_new",
  "mrhs_add",
  "mrhs_new",
  "operator_ambiguous",
  "parse_error",
  "qsymbols_add",
  "qsymbols_new",
  "qwords_add",
  "qwords_new",
  "regexp_add",
  "regexp_new",
  "stmts_add",
  "stmts_new",
  "string_add",
  "string_content",
  "symbols_add",
  "symbols_new",
  "void_stmt",
  "words_add",
  "words_new",
  "xstring_add",
  "xstring_new",
  ""
];

const format = (file, config) => prettier.format(fs.readFileSync(file, "utf8"), {
  parser: "ruby", plugins: ["."], ...config
});

const eachConfig = callback => fs.readdirSync("./test/config").forEach(prettierConfig => {
  if (prettierConfig.match(/.+\.json$/)) {
    const rubocopConfig = `./test/config/${prettierConfig.slice(0, -5)}.yml`;
    const config = JSON.parse(fs.readFileSync(`./test/config/${prettierConfig}`, "utf8"));
    callback(prettierConfig, rubocopConfig, config);
  }
});

const eachTest = (config, callback) => fs.readdirSync("./test/cases").forEach(file => {
  callback(file, () => format(`./test/cases/${file}`, config));
});

const eachError = (config, callback) => fs.readdirSync("./test/errors").forEach(file => {
  callback(file, () => format(`./test/errors/${file}`, config));
});

const eachUnsupportedNode = callback => {
  const child = spawnSync("ruby", [
    "-rripper", "-e", "puts Ripper::PARSER_EVENTS"
  ]);

  const error = child.stderr.toString();
  if (error) {
    throw new Error(error);
  }

  const events = Object.keys(nodes).concat(expectedUnhandledNodes);
  child.stdout.toString().split("\n").forEach(event => {
    if (events.indexOf(event) === -1) {
      callback(event);
    }
  });
};

const handleChildProcess = child => new Promise((resolve, reject) => (
  child.on("exit", code => {
    if (code === 0) {
      resolve();
    } else {
      reject((child.stdout.read() || child.stderr.read() || "").toString());
    }
  })
));

let tmpDir;

beforeAll(() => {
  tmpDir = fs.mkdtempSync("minitest-");
});

afterAll(() => {
  fs.readdirSync(tmpDir).forEach(file => {
    fs.unlinkSync(path.join(tmpDir, file));
  });

  fs.rmdirSync(tmpDir);
});

eachConfig((prettierConfig, rubocopConfig, config) => {
  describe(`for the ${prettierConfig} config`, () => {
    eachTest(config, (file, getContents) => {
      describe(file, () => {
        test(`matches expected output`, () => {
          expect(getContents()).toMatchSnapshot();
        });

        if (!process.env.NOLINT) {
          test(`generated code passes rubocop`, () => {
            const child = spawn("bundle", [
              "exec", "rubocop", "--stdin", file, "--config", rubocopConfig
            ]);

            if (process.env.VIOLATIONS) {
              child.stdout.pipe(process.stdout);
            }

            child.stdin.write(getContents());
            child.stdin.end();

            return handleChildProcess(child);
          });
        }

        if (expectedMinitestFiles.includes(file)) {
          test(`generated code passes as a ruby test`, () => {
            const filepath = path.join(tmpDir, file);
            fs.writeFileSync(filepath, getContents());

            const child = spawn("bundle", [
              "exec", "ruby", "test/minitest.rb", tmpDir, file
            ]);

            return handleChildProcess(child);
          });
        } else {
          test.todo(`generated code passes as a ruby test`);
        }
      });
    });

    eachError(config, (file, getContents) => {
      test(`${file} throws error on parsing`, () => {
        expect(getContents).toThrowError();
      });
    });
  });
});

describe("node support", () => {
  eachUnsupportedNode(event => {
    test(`handles the ${event} event`, () => {
      expect(event).toEqual("handled");
    });
  });
});

test("when encountering an unsupported node type", () => {
  const path = { getValue: () => ({ type: "unsupported", body: {} }) };

  expect(() => print(path)).toThrow("Unsupported");
});

describe("escape sequences", () => {
  const should = value => string => (
    expect(escapePattern.test(string)).toBe(value)
  );

  const shouldMatch = should(true);
  const shouldNotMatch = should(false);

  test("identifies simple escapes", () => {
    shouldMatch("\\t");
    shouldMatch("\\n");
    shouldNotMatch("\\x");
  });

  test("identifies octal bits", () => {
    shouldMatch("\\123");
    shouldNotMatch("\\1a3");
  });

  test("identifies hex bits", () => {
    shouldMatch("\\xab");
    shouldNotMatch("\\xag");
  });

  test("identifies unicode char", () => {
    shouldMatch("\\uabcd");
    shouldNotMatch("\\uabcg");
  });

  test("identifies unicode chars", () => {
    shouldMatch("\\u{abcd abce abcf}");
    shouldNotMatch("\\u{abcd abce abcg}");
  });

  test("identifies controls", () => {
    shouldMatch("\\ca");
    shouldMatch("\\C-a");
    shouldNotMatch("\\c🎉");
  });

  test("identifies metas", () => {
    shouldMatch("\\M-a");
    shouldNotMatch("\\M-🎉");
  });

  test("identifies meta controls", () => {
    shouldMatch("\\M-\\C-a");
    shouldMatch("\\M-\\ca");
    shouldMatch("\\c\\M-a");
  });

  test("identifies deletes", () => {
    shouldMatch("\\c?");
    shouldMatch("\\C-?");
    shouldNotMatch("\\d?");
  });
});<|MERGE_RESOLUTION|>--- conflicted
+++ resolved
@@ -12,11 +12,8 @@
 const expectedMinitestFiles = [
   "alias.rb",
   "binary.rb",
-<<<<<<< HEAD
   "numbers.rb",
-=======
   "kwargs.rb",
->>>>>>> e090c826
   "regexp.rb"
 ];
 
