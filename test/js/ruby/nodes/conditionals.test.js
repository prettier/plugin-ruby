--- conflicted
+++ resolved
@@ -488,7 +488,6 @@
         return expect(content).toMatchFormat();
       });
 
-<<<<<<< HEAD
       test("heredoc in if body", () => {
         const content = ruby(`
           if a
@@ -496,7 +495,29 @@
               a
               b
             HEREDOC
-=======
+          else
+            b
+          end
+        `);
+
+        return expect(content).toMatchFormat();
+      });
+
+      test("heredoc in else body", () => {
+        const content = ruby(`
+          if a
+            a
+          else
+            <<~HEREDOC
+              a
+              b
+            HEREDOC
+          end
+        `);
+
+        return expect(content).toMatchFormat();
+      });
+
       test("nested conditional in if body", () => {
         const content = ruby(`
           if a
@@ -509,33 +530,15 @@
             b
           end
         `);
+
         const expected = ruby(`
           if a
             b ? c : d
->>>>>>> 18932bbc
           else
             b
           end
         `);
 
-<<<<<<< HEAD
-        return expect(content).toMatchFormat();
-      });
-
-      test("heredoc in else body", () => {
-        const content = ruby(`
-          if a
-            a
-          else
-            <<~HEREDOC
-              a
-              b
-            HEREDOC
-          end
-        `);
-
-        return expect(content).toMatchFormat();
-=======
         return expect(content).toChangeFormat(expected);
       });
 
@@ -560,7 +563,6 @@
         `);
 
         return expect(content).toChangeFormat(expected);
->>>>>>> 18932bbc
       });
 
       test("command with argument predicate", () => {
