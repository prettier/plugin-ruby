--- conflicted
+++ resolved
@@ -8,11 +8,8 @@
 
 ### Changed
 
-<<<<<<< HEAD
 - [#1028](https://github.com/prettier/plugin-ruby/issues/1028) - levymetal, kddnewton - Fix up some nested formatting with very complicated RSpec assertions.
-=======
 - [#1035](https://github.com/prettier/plugin-ruby/issues/1035) - qcn, kddnewton - Ensure we don't try to print `return` incorrectly when multiple statements are contained within parentheses.
->>>>>>> 52501f85
 
 ## [2.0.0] - 2021-10-28
 
